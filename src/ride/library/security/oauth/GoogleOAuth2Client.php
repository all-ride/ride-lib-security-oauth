<?php

namespace ride\library\security\oauth;

use ride\library\http\client\Client;
use ride\library\security\authenticator\io\AuthenticatorIO;

/**
 * Google implementation of the OAuth2 client
 */
class GoogleOAuth2Client extends OAuth2Client {

    /**
     * Constructs a new Google OAuth2 client
<<<<<<< HEAD
     * @param ride\library\http\client\Client $httpClient
     * @param ride\library\security\authenticator\io\AuthenticatorIO $io
     * @param boolean $useOfflineAccess Set to true to get the refresh token
=======
     * @param \ride\library\http\client\Client $httpClient
     * @param \ride\library\security\authenticator\io\AuthenticatorIO $io
>>>>>>> c11554af
     * @return null
     */
    public function __construct(Client $httpClient, AuthenticatorIO $io, $useOfflineAccess = false) {
        parent::__construct($httpClient, $io);

        $authorizationUrl = 'https://accounts.google.com/o/oauth2/auth?response_type=code&client_id=%client.id%&redirect_uri=%redirect.uri%&scope=%scope%&state=%state%';
        if ($useOfflineAccess) {
            $authorizationUrl .= '&access_type=offline&approval_prompt=force';
        }

        $this->setAuthorizationUrl($authorizationUrl);
        $this->setTokenUrl('https://accounts.google.com/o/oauth2/token');
        $this->setUserInfoUrl('https://www.googleapis.com/oauth2/v1/userinfo');
    }

}<|MERGE_RESOLUTION|>--- conflicted
+++ resolved
@@ -12,14 +12,9 @@
 
     /**
      * Constructs a new Google OAuth2 client
-<<<<<<< HEAD
-     * @param ride\library\http\client\Client $httpClient
-     * @param ride\library\security\authenticator\io\AuthenticatorIO $io
-     * @param boolean $useOfflineAccess Set to true to get the refresh token
-=======
      * @param \ride\library\http\client\Client $httpClient
      * @param \ride\library\security\authenticator\io\AuthenticatorIO $io
->>>>>>> c11554af
+     * @param boolean $useOfflineAccess Set to true to get the refresh token
      * @return null
      */
     public function __construct(Client $httpClient, AuthenticatorIO $io, $useOfflineAccess = false) {
